--- conflicted
+++ resolved
@@ -114,15 +114,6 @@
   }
 }
 
-<<<<<<< HEAD
-TEST(StarterTest, AddMatricesTest) {
-  std::unique_ptr<RowMatrix<int>> mat1_ptr{new RowMatrix<int>(3, 3)};
-  int arr1[9] = {1, 4, 2, 5, 2, -1, 0, 3, 1};
-  mat1_ptr->MatImport(&arr1[0]);
-  for (int i = 0; i < 3; i++) {
-    for (int j = 0; j < 3; j++) {
-      EXPECT_EQ(arr1[i * 3 + j], mat1_ptr->GetElem(i, j));
-=======
 /** Test that matrix addition works as expected */
 TEST(StarterTest, DISABLED_AdditionTest) {
   auto matrix0 = std::make_unique<RowMatrix<int>>(3, 3);
@@ -133,7 +124,6 @@
   for (int i = 0; i < matrix0->GetRowCount(); i++) {
     for (int j = 0; j < matrix0->GetColumnCount(); j++) {
       EXPECT_EQ(source0[i * matrix0->GetColumnCount() + j], matrix0->GetElement(i, j));
->>>>>>> f92ef74d
     }
   }
 
@@ -164,16 +154,6 @@
   }
 }
 
-<<<<<<< HEAD
-TEST(StarterTest, MultiplyMatricesTest) {
-  // Multiply
-  int arr1[6] = {1, 2, 3, 4, 5, 6};
-  std::unique_ptr<RowMatrix<int>> mat1_ptr{new RowMatrix<int>(2, 3)};
-  mat1_ptr->MatImport(&arr1[0]);
-  for (int i = 0; i < 2; i++) {
-    for (int j = 0; j < 3; j++) {
-      EXPECT_EQ(arr1[i * 3 + j], mat1_ptr->GetElem(i, j));
-=======
 /** Test that matrix multiplication works as expected */
 TEST(StarterTest, DISABLED_MultiplicationTest) {
   const std::vector<int> source0{1, 2, 3, 4, 5, 6};
@@ -182,7 +162,6 @@
   for (int i = 0; i < matrix0->GetRowCount(); i++) {
     for (int j = 0; j < matrix0->GetColumnCount(); j++) {
       EXPECT_EQ(source0[i * matrix0->GetColumnCount() + j], matrix0->GetElement(i, j));
->>>>>>> f92ef74d
     }
   }
 
