--- conflicted
+++ resolved
@@ -43,15 +43,9 @@
   // 2.     If R is dirty, write it back to the disk.
   // 3.     Delete R from the page table and insert P.
   // 4.     Update P's metadata, read in the page content from disk, and then return a pointer to P.
-<<<<<<< HEAD
   std::unique_lock<std::mutex> lock(latch_);
 
   Page *result_page = nullptr;
-=======
-  Page *result_page = nullptr;
-  std::unique_lock<std::mutex> lock(latch_);
-
->>>>>>> 5d1c7d71
   const auto it = page_table_.find(page_id);
   if (it != page_table_.end()) {
     const frame_id_t frame_id = it->second;
@@ -62,29 +56,16 @@
     result_page->WUnlatch();
     return result_page;
   }
-<<<<<<< HEAD
-
-=======
->>>>>>> 5d1c7d71
   frame_id_t replace_frame_id;
   bool found = FindAvailablePage(&replace_frame_id);
   if (!found) {
     return nullptr;
   }
-<<<<<<< HEAD
   result_page = &(pages_[replace_frame_id]);
 
   result_page->WLatch();
   page_table_.erase(result_page->GetPageId());
   page_table_[page_id] = replace_frame_id;
-=======
-
-  result_page = &(pages_[replace_frame_id]);
-  page_table_.erase(result_page->GetPageId());
-  page_table_[page_id] = replace_frame_id;
-
-  result_page->WLatch();
->>>>>>> 5d1c7d71
   FlushPageIfPossible(result_page);
   disk_manager_->ReadPage(page_id, result_page->GetData());
   result_page->page_id_ = page_id;
@@ -94,7 +75,6 @@
 }
 
 bool BufferPoolManager::UnpinPageImpl(page_id_t page_id, bool is_dirty) {
-<<<<<<< HEAD
   std::unique_lock<std::mutex> lock(latch_);
 
   const auto it = page_table_.find(page_id);
@@ -110,26 +90,6 @@
     ret = true;
     page->is_dirty_ |= is_dirty; // move to if branch?
     page->pin_count_--;
-=======
-  Page *page = nullptr;
-  frame_id_t frame_id;
-  std::unique_lock<std::mutex> lock(latch_);
-  {
-    const auto it = page_table_.find(page_id);
-    if (it == page_table_.end()) {
-      return true;
-    }
-    frame_id = it->second;
-    page = &(pages_[frame_id]);
-  }
-  page->WLatch();
-  page->is_dirty_ |= is_dirty;
-  bool ret = false;
-  if (page->pin_count_ > 0) {
-    ret = true;
-    page->pin_count_--;
-
->>>>>>> 5d1c7d71
     if (page->pin_count_ == 0) {
       replacer_->Unpin(frame_id);
     }
@@ -137,7 +97,6 @@
   page->WUnlatch();
   return ret;
 }
-<<<<<<< HEAD
 
 bool BufferPoolManager::flushPageWithoutLock(bustub::page_id_t page_id) {
   const auto it = page_table_.find(page_id);
@@ -157,25 +116,6 @@
   std::unique_lock<std::mutex> lock(latch_);
 
   return flushPageWithoutLock(page_id);
-=======
-
-bool BufferPoolManager::FlushPageImpl(page_id_t page_id) {
-  // Make sure you call DiskManager::WritePage!
-  Page *page = nullptr;
-  std::unique_lock<std::mutex> lock(latch_);
-  {
-    const auto it = page_table_.find(page_id);
-    if (it == page_table_.end()) {
-      return false;
-    }
-    const frame_id_t frame_id = it->second;
-    page = &(pages_[frame_id]);
-  }
-  page->WLatch();
-  FlushPageIfPossible(page);
-  page->WUnlatch();
-  return true;
->>>>>>> 5d1c7d71
 }
 
 Page *BufferPoolManager::NewPageImpl(page_id_t *page_id) {
@@ -183,21 +123,13 @@
   // 1.   If all the pages in the buffer pool are pinned, return nullptr.
   // 2.   Pick a victim page P from either the free list or the replacer. Always pick from the free list first.
   // 3.   Update P's metadata, zero out memory and add P to the page table.
-<<<<<<< HEAD
   std::unique_lock<std::mutex> lock(latch_);
 
   frame_id_t frame_id;
-=======
-  // 4.   Set the page ID output parameter. Return a pointer to P.
-  Page *page = nullptr;
-  frame_id_t frame_id;
-  std::unique_lock<std::mutex> lock(latch_);
->>>>>>> 5d1c7d71
   bool found = FindAvailablePage(&frame_id);
   if (!found) {
     return nullptr;
   }
-<<<<<<< HEAD
   Page *page = &(pages_[frame_id]);
 
   page->WLatch();
@@ -208,19 +140,6 @@
   FlushPageIfPossible(page);
   page->ResetMemory();
   //disk_manager_->WritePage(*page_id, page->GetData());
-=======
-  page = &(pages_[frame_id]);
-
-  *page_id = disk_manager_->AllocatePage();
-
-  page_table_.erase(page->GetPageId());
-  page_table_[*page_id] = frame_id;
-
-  page->WLatch();
-  FlushPageIfPossible(page);
-  page->ResetMemory();
-  disk_manager_->WritePage(*page_id, page->GetData());
->>>>>>> 5d1c7d71
   page->page_id_ = *page_id;
   page->pin_count_ = 1;
   page->WUnlatch();
@@ -233,7 +152,6 @@
   // 1.   If P does not exist, return true.
   // 2.   If P exists, but has a non-zero pin-count, return false. Someone is using the page.
   // 3.   Otherwise, P can be deleted. Remove P from the page table, reset its metadata and return it to the free list.
-<<<<<<< HEAD
   std::unique_lock<std::mutex> lock(latch_);
 
   auto it = page_table_.find(page_id);
@@ -243,20 +161,6 @@
   }
   frame_id_t frame_id = it->second;
   Page *page = &(pages_[frame_id]);
-=======
-  frame_id_t frame_id;
-  Page *page;
-  std::unique_lock<std::mutex> lock(latch_);
-
-  // std::unique_lock<std::mutex> lock(latch_);
-  auto it = page_table_.find(page_id);
-  if (it == page_table_.end()) {
-    disk_manager_->DeallocatePage(page_id);
-    return true;
-  }
-  frame_id = it->second;
-  page = &(pages_[frame_id]);
->>>>>>> 5d1c7d71
 
   page->WLatch();
   if (page->GetPinCount() > 0) {
@@ -266,44 +170,20 @@
   disk_manager_->DeallocatePage(page_id);
   page->page_id_ = INVALID_PAGE_ID;
   page->is_dirty_ = false;
-<<<<<<< HEAD
   page->pin_count_ = 0;
   page->ResetMemory();
   page->WUnlatch();
   replacer_->Pin(frame_id);
   page_table_.erase(page_id);
   free_list_.push_back(frame_id);
-=======
-  page->ResetMemory();
-  page->WUnlatch();
-  replacer_->Pin(frame_id);
-  {
-    // std::unique_lock<std::mutex> lock(latch_);
-    page_table_.erase(page_id);
-    free_list_.push_back(frame_id);
-  }
->>>>>>> 5d1c7d71
   return true;
 }
 
 void BufferPoolManager::FlushAllPagesImpl() {
-<<<<<<< HEAD
   std::unique_lock<std::mutex> lock(latch_);
 
   for (const auto &kv : page_table_) {
     flushPageWithoutLock(kv.first);
-=======
-  // You can do it!
-  std::vector<page_id_t> all_pages;
-  {
-    std::unique_lock<std::mutex> lock(latch_);
-    for (const auto &kv : page_table_) {
-      all_pages.push_back(kv.first);
-    }
-  }
-  for (const page_id_t page_id : all_pages) {
-    FlushPageImpl(page_id);
->>>>>>> 5d1c7d71
   }
 }
 
